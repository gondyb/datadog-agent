cmake_minimum_required(VERSION 3.12)

set(PKGS
	"./init/..."
	"./six/..."
	"./aggregator/..."
	"./datadog_agent/..."
	"./util/..."
	"./uutil/..."
	"./common/..."
	"./tagger/..."
<<<<<<< HEAD
    "./kubeutil/..."
=======
    "./containers/..."
>>>>>>> 7b01b47b
)

set(LIBS_PATH "${CMAKE_SOURCE_DIR}/six/:${CMAKE_SOURCE_DIR}/two/:${CMAKE_SOURCE_DIR}/three/")

if (NOT DISABLE_PYTHON2)
    add_custom_command(
        OUTPUT testPy2
        COMMAND ${CMAKE_COMMAND} -E env DYLD_LIBRARY_PATH=${LIBS_PATH} LD_LIBRARY_PATH=${LIBS_PATH} go test -tags "two" -count=1 -p=1 ${PKGS}
    )
    list(APPEND TARGETS "testPy2")
endif()

if (NOT DISABLE_PYTHON3)
    add_custom_command(
        OUTPUT testPy3
        COMMAND ${CMAKE_COMMAND} -E env DYLD_LIBRARY_PATH=${LIBS_PATH} LD_LIBRARY_PATH=${LIBS_PATH} go test -tags "three" -count=1 -p=1 ${PKGS}
    )
    list(APPEND TARGETS "testPy3")
endif()

add_custom_target(run DEPENDS ${TARGETS})<|MERGE_RESOLUTION|>--- conflicted
+++ resolved
@@ -9,11 +9,8 @@
 	"./uutil/..."
 	"./common/..."
 	"./tagger/..."
-<<<<<<< HEAD
     "./kubeutil/..."
-=======
     "./containers/..."
->>>>>>> 7b01b47b
 )
 
 set(LIBS_PATH "${CMAKE_SOURCE_DIR}/six/:${CMAKE_SOURCE_DIR}/two/:${CMAKE_SOURCE_DIR}/three/")
