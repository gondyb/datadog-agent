{
    "base_branch": "main",
    "last_stable": {
        "6": "6.33.0",
        "7": "7.33.0"
    },
    "nightly": {
        "INTEGRATIONS_CORE_VERSION": "7.34.x",
        "OMNIBUS_SOFTWARE_VERSION": "7.34.x",
        "OMNIBUS_RUBY_VERSION": "7.34.x",
        "JMXFETCH_VERSION": "0.44.6",
        "JMXFETCH_HASH": "dbd31f982328a3cf6b44c65b06812a14daf24172a82ab6266be1d208e0f420e9",
        "MACOS_BUILD_VERSION": "master",
        "WINDOWS_DDNPM_DRIVER": "release-signed",
        "WINDOWS_DDNPM_VERSION": "1.3.0",
        "WINDOWS_DDNPM_SHASUM": "c135e8f8d1060235dcc52a3e5c3b421d1d37be2b4124ec3269308949a254c540",
        "SECURITY_AGENT_POLICIES_VERSION": "master"
    },
    "nightly-a7": {
        "INTEGRATIONS_CORE_VERSION": "7.34.x",
        "OMNIBUS_SOFTWARE_VERSION": "7.34.x",
        "OMNIBUS_RUBY_VERSION": "7.34.x",
        "JMXFETCH_VERSION": "0.44.6",
        "JMXFETCH_HASH": "dbd31f982328a3cf6b44c65b06812a14daf24172a82ab6266be1d208e0f420e9",
        "MACOS_BUILD_VERSION": "master",
        "WINDOWS_DDNPM_DRIVER": "release-signed",
        "WINDOWS_DDNPM_VERSION": "1.3.0",
        "WINDOWS_DDNPM_SHASUM": "c135e8f8d1060235dcc52a3e5c3b421d1d37be2b4124ec3269308949a254c540",
        "SECURITY_AGENT_POLICIES_VERSION": "master"
    },
    "release-a6": {
        "INTEGRATIONS_CORE_VERSION": "7.34.0-rc.5",
        "OMNIBUS_SOFTWARE_VERSION": "7.34.0-rc.1",
        "OMNIBUS_RUBY_VERSION": "7.34.0-rc.5",
        "JMXFETCH_VERSION": "0.44.6",
        "JMXFETCH_HASH": "dbd31f982328a3cf6b44c65b06812a14daf24172a82ab6266be1d208e0f420e9",
        "SECURITY_AGENT_POLICIES_VERSION": "v0.19.0",
        "MACOS_BUILD_VERSION": "6.34.0-rc.1",
        "WINDOWS_DDNPM_DRIVER": "release-signed",
        "WINDOWS_DDNPM_VERSION": "1.3.0",
        "WINDOWS_DDNPM_SHASUM": "c135e8f8d1060235dcc52a3e5c3b421d1d37be2b4124ec3269308949a254c540"
    },
    "release-a7": {
        "INTEGRATIONS_CORE_VERSION": "7.34.0-rc.5",
        "OMNIBUS_SOFTWARE_VERSION": "7.34.0-rc.1",
        "OMNIBUS_RUBY_VERSION": "7.34.0-rc.5",
        "JMXFETCH_VERSION": "0.44.6",
        "JMXFETCH_HASH": "dbd31f982328a3cf6b44c65b06812a14daf24172a82ab6266be1d208e0f420e9",
        "SECURITY_AGENT_POLICIES_VERSION": "v0.19.0",
        "MACOS_BUILD_VERSION": "7.34.0-rc.1",
        "WINDOWS_DDNPM_DRIVER": "release-signed",
        "WINDOWS_DDNPM_VERSION": "1.3.0",
        "WINDOWS_DDNPM_SHASUM": "c135e8f8d1060235dcc52a3e5c3b421d1d37be2b4124ec3269308949a254c540"
    },
<<<<<<< HEAD
    "dca-1.18.0-rc.1": {
        "SECURITY_AGENT_POLICIES_VERSION": "v0.19.0"
=======
    "dca-1.17.0": {
        "SECURITY_AGENT_POLICIES_VERSION": "v0.18.6"
>>>>>>> 7e9a8af6
    },
    "dca-1.16.0": {
        "SECURITY_AGENT_POLICIES_VERSION": "v0.17"
    },
    "dca-1.15.0": {
        "SECURITY_AGENT_POLICIES_VERSION": "v0.16"
    },
    "dca-1.14.0": {
        "SECURITY_AGENT_POLICIES_VERSION": "v0.15"
    },
    "dca-1.13.1": {
        "SECURITY_AGENT_POLICIES_VERSION": "v0.12"
    },
    "dca-1.13.0": {
        "SECURITY_AGENT_POLICIES_VERSION": "v0.10"
    },
    "dca-1.12.0": {
        "SECURITY_AGENT_POLICIES_VERSION": "v0.9"
    },
    "dca-1.10.0": {
        "SECURITY_AGENT_POLICIES_VERSION": "v0.5"
    },
    "dca-1.9.1": {
        "SECURITY_AGENT_POLICIES_VERSION": "v0.3"
    },
    "dca-1.9.0": {
        "SECURITY_AGENT_POLICIES_VERSION": "v0.3"
    }
}<|MERGE_RESOLUTION|>--- conflicted
+++ resolved
@@ -52,13 +52,11 @@
         "WINDOWS_DDNPM_VERSION": "1.3.0",
         "WINDOWS_DDNPM_SHASUM": "c135e8f8d1060235dcc52a3e5c3b421d1d37be2b4124ec3269308949a254c540"
     },
-<<<<<<< HEAD
     "dca-1.18.0-rc.1": {
         "SECURITY_AGENT_POLICIES_VERSION": "v0.19.0"
-=======
+    },
     "dca-1.17.0": {
         "SECURITY_AGENT_POLICIES_VERSION": "v0.18.6"
->>>>>>> 7e9a8af6
     },
     "dca-1.16.0": {
         "SECURITY_AGENT_POLICIES_VERSION": "v0.17"
