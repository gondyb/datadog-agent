--- conflicted
+++ resolved
@@ -8,7 +8,6 @@
 		"JMXFETCH_VERSION": "0.20.2",
 		"JMXFETCH_HASH": "3551b0c38a5d78f1d78f7ebe83b7b7482a12943e61a1d1178d7b0bd6ac56c6cf"
     },
-<<<<<<< HEAD
     "6.5.0": {
 		"INTEGRATIONS_CORE_VERSION": "6.5.0",
 		"TRACE_AGENT_VERSION": "6.5.0",
@@ -16,8 +15,8 @@
 		"OMNIBUS_SOFTWARE_VERSION": "6.5.0",
 		"OMNIBUS_RUBY_VERSION": "datadog-5.5.0",
 		"JMXFETCH_VERSION": "0.20.2",
-		"JMXFETCH_HASH": "3551b0c38a5d78f1d78f7ebe83b7b7482a12943e61a1d1178d7b0bd6ac56c6cf"
-=======
+        "JMXFETCH_HASH": "3551b0c38a5d78f1d78f7ebe83b7b7482a12943e61a1d1178d7b0bd6ac56c6cf"
+    },
     "6.4.2": {
 		"INTEGRATIONS_CORE_VERSION": "6.4.2",
 		"TRACE_AGENT_VERSION": "6.4.1",
@@ -26,7 +25,6 @@
 		"OMNIBUS_RUBY_VERSION": "datadog-5.5.0",
 		"JMXFETCH_VERSION": "0.20.1",
 		"JMXFETCH_HASH": "076dc742d158e888bfff914e022bd1e640bde2b27735e27ed47799dd89058752"
->>>>>>> f2e83297
 	},
     "6.4.1": {
 		"INTEGRATIONS_CORE_VERSION": "6.4.1",
