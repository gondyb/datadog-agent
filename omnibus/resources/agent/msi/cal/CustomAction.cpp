#include "stdafx.h"


int CreateUser(std::wstring& name, std::wstring& comment, bool writePassToReg = false);
DWORD DeleteUser(std::wstring& name);
DWORD DeleteSecretsRegKey();

/* define _NO_SECRET_USER_RIGHTS_REMOVAL to test with the datadog_secretuser
   retaining interactive, network, remote login rights
   */
//#define _NO_SECRET_USER_RIGHTS_REMOVAL

/* define _NO_DD_USER_RIGHTS_REMOVAL to test with the ddagentuser
   retaining interactive, network, remote login rights
   */
//#define _NO_DD_USER_RIGHTS_REMOVAL

static int proccount = 0;

void logProcCount() {
    WcaLog(LOGMSG_STANDARD, "ProcCount %d", ++proccount);
}

#ifdef CA_CMD_TEST
#define LOGMSG_STANDARD 0
void WcaLog(int type, const char * fmt...)
{
    va_list args;
    va_start(args, fmt);
    vprintf(fmt, args);
    va_end(args);
    printf("\n");
}
#else


extern "C" UINT __stdcall RemoveDDUser(MSIHANDLE hInstall)
{
    HRESULT hr = S_OK;
    UINT er = ERROR_SUCCESS;
    PSID sid = NULL;
    LSA_HANDLE hLsa = NULL;

    // that's helpful.  WcaInitialize Log header silently limited to 32 chars
    hr = WcaInitialize(hInstall, "CA: DeleteDDUser");
    ExitOnFailure(hr, "Failed to initialize");
    logProcCount();
    WcaLog(LOGMSG_STANDARD, "Initialized.");
    // change the rights on this user
    sid = GetSidForUser(NULL, (LPCWSTR)ddAgentUserName.c_str());
    if (!sid) {
        goto LExit;
    }
    if ((hLsa = GetPolicyHandle()) == NULL) {
        goto LExit;
    }

    if (!RemovePrivileges(sid, hLsa, SE_DENY_INTERACTIVE_LOGON_NAME)) {
        WcaLog(LOGMSG_STANDARD, "failed to remove deny interactive login right");
    }

    if (!RemovePrivileges(sid, hLsa, SE_DENY_NETWORK_LOGON_NAME)) {
        WcaLog(LOGMSG_STANDARD, "failed to remove deny network login right");
    }
    if (!RemovePrivileges(sid, hLsa, SE_DENY_REMOTE_INTERACTIVE_LOGON_NAME)) {
        WcaLog(LOGMSG_STANDARD, "failed to remove deny remote interactive login right");
    }
    if (!RemovePrivileges(sid, hLsa, SE_SERVICE_LOGON_NAME)) {
        WcaLog(LOGMSG_STANDARD, "failed to remove service login right");
    }

    er = doRemoveDDUser();
    
LExit:
    if (sid) {
        delete[](BYTE *) sid;
    }
    if (hLsa) {
        LsaClose(hLsa);
    }
    er = SUCCEEDED(hr) ? ERROR_SUCCESS : ERROR_INSTALL_FAILURE;
    return WcaFinalize(er);


}
extern "C" UINT __stdcall CreateOrUpdateDDUser(MSIHANDLE hInstall) 
{
    HRESULT hr = S_OK;
    UINT er = ERROR_SUCCESS;
    LSA_HANDLE hLsa = NULL;
    PSID sid = NULL;
    DWORD nErr = 0;
    LOCALGROUP_MEMBERS_INFO_0 lmi0;
    memset(&lmi0, 0, sizeof(LOCALGROUP_MEMBERS_INFO_3));

    // that's helpful.  WcaInitialize Log header silently limited to 32 chars
    hr = WcaInitialize(hInstall, "CA: CreateOrUpdateDDUser");
    ExitOnFailure(hr, "Failed to initialize");
    logProcCount();
    WcaLog(LOGMSG_STANDARD, "Initialized.");

    er = CreateDDUser(hInstall);
    if (0 != er) {
        hr = -1;
        goto LExit;
    } 
    // if the log file or the auth token already exist, allow the dd-user to 
    // access them

    
    er = addDdUserPermsToFile(logfilename);
    WcaLog(LOGMSG_STANDARD, "%d setting log file perms",er);
    er = addDdUserPermsToFile(authtokenfilename);
    WcaLog(LOGMSG_STANDARD, "%d setting token file perms",er);
    er = addDdUserPermsToFile(datadogyamlfile);
    WcaLog(LOGMSG_STANDARD, "%d setting token file perms",er);
    er = addDdUserPermsToFile(confddir);
    WcaLog(LOGMSG_STANDARD, "%d setting confd dir perms",er);
<<<<<<< HEAD

=======
    MarkInstallStepComplete(strFilePermissionsChanged);
>>>>>>> db/dd-agent-user-65-omnibus
// change the rights on this user
    hr = -1;
    sid = GetSidForUser(NULL, (LPCWSTR)ddAgentUserName.c_str());
    if (!sid) {
        goto LExit;
    }
    if ((hLsa = GetPolicyHandle()) == NULL) {
        goto LExit;
    }

#ifndef _NO_DD_USER_RIGHTS_REMOVAL
    if (!AddPrivileges(sid, hLsa, SE_DENY_INTERACTIVE_LOGON_NAME)) {
        WcaLog(LOGMSG_STANDARD, "failed to add deny interactive login right");
        goto LExit;
    }

    if (!AddPrivileges(sid, hLsa, SE_DENY_NETWORK_LOGON_NAME)) {
        WcaLog(LOGMSG_STANDARD, "failed to add deny network login right");
        goto LExit;
    }
    if (!AddPrivileges(sid, hLsa, SE_DENY_REMOTE_INTERACTIVE_LOGON_NAME)) {
        WcaLog(LOGMSG_STANDARD, "failed to add deny remote interactive login right");
        goto LExit;
    }
#endif
    if (!AddPrivileges(sid, hLsa, SE_SERVICE_LOGON_NAME)) {
        WcaLog(LOGMSG_STANDARD, "failed to add service login right");
        goto LExit;
    }
    // add the user to the "performance monitor users" group
    lmi0.lgrmi0_sid = sid;
    nErr = NetLocalGroupAddMembers(NULL, L"Performance Monitor Users", 0, (LPBYTE)&lmi0, 1);
    if(nErr == NERR_Success) {
        WcaLog(LOGMSG_STANDARD, "Added ddagentuser to Performance Monitor Users");

    } else if (nErr == ERROR_MEMBER_IN_GROUP || nErr == ERROR_MEMBER_IN_ALIAS ) {
        WcaLog(LOGMSG_STANDARD, "User already in group, continuing %d", nErr);
    } else {
        WcaLog(LOGMSG_STANDARD, "Unexpected error adding user to group %d", nErr);
        goto LExit;
    }
    hr = 0;
LExit:
    if (sid) {
        delete[](BYTE *) sid;
    }
    if (hLsa) {
        LsaClose(hLsa);
    }

    er = SUCCEEDED(hr) ? ERROR_SUCCESS : ERROR_INSTALL_FAILURE;
    return WcaFinalize(er);

}

extern "C" UINT __stdcall EnableServicesForDDUser(MSIHANDLE hInstall) 
{
    HRESULT hr = S_OK;
    UINT er = ERROR_SUCCESS;

    // that's helpful.  WcaInitialize Log header silently limited to 32 chars
    hr = WcaInitialize(hInstall, "CA: EnableServicesForDDUser");
    ExitOnFailure(hr, "Failed to initialize");
    logProcCount();
    WcaLog(LOGMSG_STANDARD, "Initialized.");

    er = EnableServiceForUser(traceService, ddAgentUserName);
    if (0 != er) {
        hr = -1;
        goto LExit;
    } 
    er = EnableServiceForUser(processService, ddAgentUserName);
    if (0 != er) {
        hr = -1;
        goto LExit;
    }
    // need to enable user rights for the datadogagent service (main service)
    // so that it can restart itself
    er = EnableServiceForUser(agentService, ddAgentUserName);
    if (0 != er) {
        hr = -1;
        goto LExit;
    }


LExit:
    if (sid) {
        delete[](BYTE *) sid;
    }
    if (hLsa) {
        LsaClose(hLsa);
    }
    er = SUCCEEDED(hr) ? ERROR_SUCCESS : ERROR_INSTALL_FAILURE;
    return WcaFinalize(er);

}


extern "C" UINT __stdcall VerifyDatadogRegistryPerms(MSIHANDLE hInstall) {
    HRESULT hr = S_OK;
    UINT er = ERROR_SUCCESS;

    // that's helpful.  WcaInitialize Log header silently limited to 32 chars
    hr = WcaInitialize(hInstall, "CA: VerifyDDRegPerms");
    ExitOnFailure(hr, "Failed to initialize");
    logProcCount();
    WcaLog(LOGMSG_STANDARD, "Initialized.");
    // make sure the key is there
    LSTATUS status = 0;
    HKEY hKey;
    status = RegCreateKeyExW(HKEY_LOCAL_MACHINE,
        datadog_key_root.c_str(),
        0, // reserved is zero
        NULL, // class is null
        0, // no options
        KEY_ALL_ACCESS,
        NULL, // default security descriptor (we'll change this later)
        &hKey,
        NULL); // don't care about disposition... 
    if (ERROR_SUCCESS != status) {
        WcaLog(LOGMSG_STANDARD, "Couldn't create/open datadog reg key %d", GetLastError());
        hr = -1;
        goto LExit;
    }
    RegCloseKey(hKey);
    
    WcaLog(LOGMSG_STANDARD, "Reg key created, setting perms");
    if(0 == changeRegistryAcls(datadog_acl_key_datadog.c_str())) {
        WcaLog(LOGMSG_STANDARD, "registry perms updated");
        hr = S_OK;
        MarkInstallStepComplete(strChangedRegistryPermissions);
    } else {
        WcaLog(LOGMSG_STANDARD, "registry perm update failed");
        hr = -1;
    }


LExit:
    er = SUCCEEDED(hr) ? ERROR_SUCCESS : ERROR_INSTALL_FAILURE;
    return WcaFinalize(er);

}

extern "C" UINT __stdcall PreStopServices(MSIHANDLE hInstall) {
    HRESULT hr = S_OK;
    UINT er = ERROR_SUCCESS;

    // that's helpful.  WcaInitialize Log header silently limited to 32 chars
    hr = WcaInitialize(hInstall, "CA: PreStopServices");
    ExitOnFailure(hr, "Failed to initialize");
    logProcCount();
    WcaLog(LOGMSG_STANDARD, "Initialized.");

    DoStopSvc(hInstall, datadog_service_name);
    WcaLog(LOGMSG_STANDARD, "Waiting for prestop to complete");
    Sleep(10000);
    WcaLog(LOGMSG_STANDARD, "Prestop complete");
LExit:
    er = SUCCEEDED(hr) ? ERROR_SUCCESS : ERROR_INSTALL_FAILURE;
    return WcaFinalize(er);

}


// DllMain - Initialize and cleanup WiX custom action utils.
extern "C" BOOL WINAPI DllMain(
    __in HINSTANCE hInst,
    __in ULONG ulReason,
    __in LPVOID
    )
{
    switch(ulReason)
    {
    case DLL_PROCESS_ATTACH:
        WcaGlobalInitialize(hInst);
        // initialize random number generator
        break;

    case DLL_PROCESS_DETACH:
        WcaGlobalFinalize();
        break;
    }

    return TRUE;
}
#endif // CA_CMD_TEST
<|MERGE_RESOLUTION|>--- conflicted
+++ resolved
@@ -116,11 +116,7 @@
     WcaLog(LOGMSG_STANDARD, "%d setting token file perms",er);
     er = addDdUserPermsToFile(confddir);
     WcaLog(LOGMSG_STANDARD, "%d setting confd dir perms",er);
-<<<<<<< HEAD
-
-=======
     MarkInstallStepComplete(strFilePermissionsChanged);
->>>>>>> db/dd-agent-user-65-omnibus
 // change the rights on this user
     hr = -1;
     sid = GetSidForUser(NULL, (LPCWSTR)ddAgentUserName.c_str());
@@ -207,12 +203,6 @@
 
 
 LExit:
-    if (sid) {
-        delete[](BYTE *) sid;
-    }
-    if (hLsa) {
-        LsaClose(hLsa);
-    }
     er = SUCCEEDED(hr) ? ERROR_SUCCESS : ERROR_INSTALL_FAILURE;
     return WcaFinalize(er);
 
