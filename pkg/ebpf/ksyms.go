--- conflicted
+++ resolved
@@ -11,11 +11,6 @@
 	"os"
 	"sort"
 
-<<<<<<< HEAD
-	"github.com/pkg/errors"
-
-=======
->>>>>>> b5f8518e
 	"github.com/DataDog/datadog-agent/pkg/process/util"
 )
 
