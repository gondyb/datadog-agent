--- conflicted
+++ resolved
@@ -6,137 +6,6 @@
 package inferredspan
 
 const (
-<<<<<<< HEAD
-	// APIID and below are used for inferred span
-	// tagging and enrichment
-	APIID            = "apiid"
-	APIName          = "apiname"
-	ConnectionID     = "connection_id"
-	Endpoint         = "endpoint"
-	EventType        = "event_type"
-	HTTP             = "http"
-	HTTPURL          = "http.url"
-	HTTPMethod       = "http.method"
-	HTTPProtocol     = "http.protocol"
-	HTTPSourceIP     = "http.source_ip"
-	HTTPUserAgent    = "http.user_agent"
-	MessageDirection = "message_direction"
-	MessageID        = "message_id"
-	OperationName    = "operation_name"
-	RequestID        = "request_id"
-	ResourceNames    = "resource_names"
-	Stage            = "stage"
-	Subject          = "subject"
-	TopicName        = "topicname"
-	TopicARN         = "topic_arn"
-	Type             = "type"
-
-	InvocationType = "X-Amz-Invocation-Type"
-	// APIGATEWAY and below are used for parsing
-	// and setting the event sources
-	APIGATEWAY = "apigateway"
-	HTTPAPI    = "http-api"
-	SNS        = "sns"
-	SNSType    = "aws:sns"
-	WEBSOCKET  = "websocket"
-	UNKNOWN    = "unknown"
-)
-
-// Not in library
-type EventBridgeEvent struct {
-}
-
-// Not in Library
-type LambdaFunctionURL struct {
-	//not sure about this one??
-	//    if request_context and request_context.get("stage"):
-	//     if "domainName" in request_context and detect_lambda_function_url_domain(
-	//         request_context.get("domainName")
-	//     ):
-	//         return _EventSource(EventTypes.LAMBDA_FUNCTION_URL)
-}
-
-////////////////////////////////////////////
-///////////////// OLD CODE /////////////////
-////////////////////////////////////////////
-type APIGatewayBaseEvent struct {
-	RequestContext RequestContextKeys `mapstructure:"requestContext" json:"requestContext"`
-	Headers        HeaderKeys         `mapstructure:"headers" json:"headers"`
-}
-
-// APIGatewayRESTEvent is the API gateway request event
-type APIGatewayRESTEvent struct {
-	APIGatewayBaseEvent
-	Path       string `mapstructure:"path" json:"path"`
-	HTTPMethod string `mapstructure:"httpMethod" json:"httpMethod"`
-}
-
-type APIGatewayHTTPEvent struct {
-	APIGatewayBaseEvent
-}
-
-type APIGatewayWebsocketEvent struct {
-	APIGatewayBaseEvent
-}
-
-// SNSRequest is the SNS event
-type SNSRequest struct {
-	Records []*RecordKeys `mapStructure:"Records" json:"Records"`
-}
-
-// EventKeys are used to tell us what event type we received
-type EventKeys struct {
-	RequestContext RequestContextKeys `json:"requestContext"`
-	Headers        HeaderKeys         `json:"headers"`
-	Records        []*RecordKeys      `json:"Records"`
-	HTTPMethod     string             `json:"httpMethod"`
-	Path           string             `json:"path"`
-}
-
-// RequestContextKeys holds the nested requestContext from the payload.
-type RequestContextKeys struct {
-	Stage            string   `json:"stage"`
-	RouteKey         string   `json:"routeKey"`
-	MessageDirection string   `json:"messageDirection"`
-	Domain           string   `json:"domainName"`
-	APIID            string   `json:"apiId"`
-	RawPath          string   `json:"rawPath"`
-	RequestID        string   `json:"requestID"`
-	RequestTimeEpoch int64    `json:"requestTimeEpoch"`
-	HTTP             HTTPKeys `json:"http"`
-	ConnectionID     string   `json:"connectionId"`
-	EventType        string   `json:"eventType"`
-	TimeEpoch        int64    `json:"timeEpoch"`
-}
-
-// HeaderKeys holds the extracted headers from the trace context
-type HeaderKeys struct {
-	InvocationType string `json:"X-Amz-Invocation-Type",mapstructure:"X-Amz-Invocation-Type"`
-}
-
-// HTTPKeys holds the nested HTTP data from the event payload
-type HTTPKeys struct {
-	Method    string `json:"method"`
-	Protocol  string `json:"protocol"`
-	SourceIP  string `json:"sourceIp"`
-	UserAgent string `json:"userAgent"`
-}
-
-// RecordKeys holds the data for Records
-type RecordKeys struct {
-	EventSource string  `json:"EventSource"`
-	SNS         SNSKeys `json:"Sns"`
-}
-
-// SNSKeys holds the SNS data
-type SNSKeys struct {
-	MessageID string  `json:"MessageID"`
-	TopicArn  string  `json:"TopicArn"`
-	Type      string  `json:"Type"`
-	TimeStamp string  `json:"Timestamp"`
-	Subject   *string `json:"Subject"`
-}
-=======
 	// Below are used for inferred span tagging and enrichment
 	apiID            = "apiid"
 	apiName          = "apiname"
@@ -165,5 +34,4 @@
 	// invocationType is used to look for the invocation type
 	// in the payload headers
 	invocationType = "X-Amz-Invocation-Type"
-)
->>>>>>> 6585edc5
+)