--- conflicted
+++ resolved
@@ -68,10 +68,7 @@
 }
 
 func TestGetStats(t *testing.T) {
-<<<<<<< HEAD
 	dnsSupported := dnsSupported(t)
-=======
->>>>>>> 207dc593
 	httpSupported := httpSupported(t)
 	cfg := testConfig()
 	cfg.EnableHTTPMonitoring = true
@@ -189,7 +186,7 @@
 	actual, _ := tr.GetStats()
 
 	for section, entries := range expected {
-		if section == "http" && !httpSupported {
+		if section == "dns" && !dnsSupported {
 			continue
 		}
 		if section == "http" && !httpSupported {
