// Unless explicitly stated otherwise all files in this repository are licensed
// under the Apache License Version 2.0.
// This product includes software developed at Datadog (https://www.datadoghq.com/).
// Copyright 2016-present Datadog, Inc.

package info

import (
	"fmt"
	"sort"
	"strconv"
	"strings"
	"sync"

	"github.com/DataDog/datadog-agent/pkg/trace/sampler"
	"go.uber.org/atomic"

	"github.com/DataDog/datadog-agent/pkg/trace/log"
	"github.com/DataDog/datadog-agent/pkg/trace/metrics"
)

// ReceiverStats is used to store all the stats per tags.
type ReceiverStats struct {
	sync.RWMutex
	Stats map[Tags]*TagStats
}

// NewReceiverStats returns a new ReceiverStats
func NewReceiverStats() *ReceiverStats {
	return &ReceiverStats{sync.RWMutex{}, map[Tags]*TagStats{}}
}

// GetTagStats returns the struct in which the stats will be stored depending of their tags.
func (rs *ReceiverStats) GetTagStats(tags Tags) *TagStats {
	rs.Lock()
	tagStats, ok := rs.Stats[tags]
	if !ok {
		tagStats = newTagStats(tags)
		rs.Stats[tags] = tagStats
	}
	rs.Unlock()

	return tagStats
}

// Acc accumulates the stats from another ReceiverStats struct.
func (rs *ReceiverStats) Acc(recent *ReceiverStats) {
	recent.Lock()
	for _, tagStats := range recent.Stats {
		ts := rs.GetTagStats(tagStats.Tags)
		ts.update(&tagStats.Stats)
	}
	recent.Unlock()
}

// PublishAndReset updates stats about per-tag stats
func (rs *ReceiverStats) PublishAndReset() {
	rs.RLock()
	for _, tagStats := range rs.Stats {
		tagStats.publishAndReset()
	}
	rs.RUnlock()
}

// Languages returns the set of languages reporting traces to the Agent.
func (rs *ReceiverStats) Languages() []string {
	langSet := make(map[string]bool)
	langs := []string{}

	rs.RLock()
	for tags := range rs.Stats {
		if _, ok := langSet[tags.Lang]; !ok {
			langs = append(langs, tags.Lang)
			langSet[tags.Lang] = true
		}
	}
	rs.RUnlock()

	sort.Strings(langs)

	return langs
}

// LogAndResetStats logs one-line summaries of ReceiverStats and resets internal data. Problematic stats are logged as warnings.
func (rs *ReceiverStats) LogAndResetStats() {
	rs.Lock()
	defer rs.Unlock()

	if len(rs.Stats) == 0 {
		log.Info("No data received")
		return
	}

	for k, ts := range rs.Stats {
		if !ts.isEmpty() {
			tags := ts.Tags.toArray()
			log.Infof("%v -> %s", tags, ts.infoString())
			warnString := ts.WarnString()
			if len(warnString) > 0 {
				log.Warnf("%v -> %s. Enable debug logging for more details.", tags, warnString)
			}
		}
		delete(rs.Stats, k)
	}
}

// TagStats is the struct used to associate the stats with their set of tags.
type TagStats struct {
	Tags
	Stats
}

func newTagStats(tags Tags) *TagStats {
	return &TagStats{Tags: tags, Stats: NewStats()}
}

// AsTags returns all the tags contained in the TagStats.
func (ts *TagStats) AsTags() []string {
	return (&ts.Tags).toArray()
}

<<<<<<< HEAD
func (ts *TagStats) publishAndReset() {
	// Atomically load and reset any metrics used multiple times from ts
	tracesReceived := atomic.SwapInt64(&ts.TracesReceived, 0)
=======
func (ts *TagStats) publish() {
	// Atomically load the stats from ts
	tracesReceived := ts.TracesReceived.Load()
	tracesFiltered := ts.TracesFiltered.Load()
	tracesPriorityNone := ts.TracesPriorityNone.Load()
	clientDroppedP0Spans := ts.ClientDroppedP0Spans.Load()
	clientDroppedP0Traces := ts.ClientDroppedP0Traces.Load()
	tracesBytes := ts.TracesBytes.Load()
	spansReceived := ts.SpansReceived.Load()
	spansDropped := ts.SpansDropped.Load()
	spansFiltered := ts.SpansFiltered.Load()
	eventsExtracted := ts.EventsExtracted.Load()
	eventsSampled := ts.EventsSampled.Load()
	requestsMade := ts.PayloadAccepted.Load()
	requestsRejected := ts.PayloadRefused.Load()
>>>>>>> d44ffc61

	// Publish the stats
	tags := ts.Tags.toArray()

	metrics.Count("datadog.trace_agent.receiver.trace", tracesReceived, tags, 1)
	metrics.Count("datadog.trace_agent.receiver.traces_received", tracesReceived, tags, 1)
	metrics.Count("datadog.trace_agent.receiver.traces_filtered",
		atomic.SwapInt64(&ts.TracesFiltered, 0), tags, 1)
	metrics.Count("datadog.trace_agent.receiver.traces_priority",
		atomic.SwapInt64(&ts.TracesPriorityNone, 0), append(tags, "priority:none"), 1)
	metrics.Count("datadog.trace_agent.receiver.traces_bytes",
		atomic.SwapInt64(&ts.TracesBytes, 0), tags, 1)
	metrics.Count("datadog.trace_agent.receiver.spans_received",
		atomic.SwapInt64(&ts.SpansReceived, 0), tags, 1)
	metrics.Count("datadog.trace_agent.receiver.spans_dropped",
		atomic.SwapInt64(&ts.SpansDropped, 0), tags, 1)
	metrics.Count("datadog.trace_agent.receiver.spans_filtered",
		atomic.SwapInt64(&ts.SpansFiltered, 0), tags, 1)
	metrics.Count("datadog.trace_agent.receiver.events_extracted",
		atomic.SwapInt64(&ts.EventsExtracted, 0), tags, 1)
	metrics.Count("datadog.trace_agent.receiver.events_sampled",
		atomic.SwapInt64(&ts.EventsSampled, 0), tags, 1)
	metrics.Count("datadog.trace_agent.receiver.payload_accepted",
		atomic.SwapInt64(&ts.PayloadAccepted, 0), tags, 1)
	metrics.Count("datadog.trace_agent.receiver.payload_refused",
		atomic.SwapInt64(&ts.PayloadRefused, 0), tags, 1)
	metrics.Count("datadog.trace_agent.receiver.client_dropped_p0_spans",
		atomic.SwapInt64(&ts.ClientDroppedP0Spans, 0), tags, 1)
	metrics.Count("datadog.trace_agent.receiver.client_dropped_p0_traces",
		atomic.SwapInt64(&ts.ClientDroppedP0Traces, 0), tags, 1)

	for reason, counter := range ts.TracesDropped.tagCounters() {
		metrics.Count("datadog.trace_agent.normalizer.traces_dropped",
			atomic.SwapInt64(counter, 0), append(tags, "reason:"+reason), 1)
	}

	for reason, counter := range ts.SpansMalformed.tagCounters() {
		metrics.Count("datadog.trace_agent.normalizer.spans_malformed",
			atomic.SwapInt64(counter, 0), append(tags, "reason:"+reason), 1)
	}

	for priority, counter := range ts.TracesPerSamplingPriority.tagCounters() {
		count := atomic.SwapInt64(counter, 0)
		if count > 0 {
			metrics.Count("datadog.trace_agent.receiver.traces_priority",
				count, append(tags, "priority:"+priority), 1)
		}
	}
}

// mapToString serializes the entries in this map into format "key1: value1, key2: value2, ...", sorted by
// key to ensure consistent output order. Only non-zero values are included.
func mapToString(m map[string]int64) string {
	keys := make([]string, 0, len(m))
	for k := range m {
		keys = append(keys, k)
	}
	sort.Strings(keys)

	var results []string
	for _, key := range keys {
		value := m[key]
		if value > 0 {
			results = append(results, fmt.Sprintf("%s:%d", key, value))
		}
	}
	return strings.Join(results, ", ")
}

// TracesDropped contains counts for reasons traces have been dropped
type TracesDropped struct {
	// all atomic values are included as values in this struct, to simplify umarshaling and
	// initialization of the type.  The atomic values _must_ occur first in the struct.

	// DecodingError is when the agent fails to decode a trace payload
	DecodingError atomic.Int64
	// PayloadTooLarge specifies the number of traces dropped due to the payload
	// being too large to be accepted.
	PayloadTooLarge atomic.Int64
	// EmptyTrace is when the trace contains no spans
	EmptyTrace atomic.Int64
	// TraceIDZero is when any spans in a trace have TraceId=0
	TraceIDZero atomic.Int64
	// SpanIDZero is when any span has SpanId=0
	SpanIDZero atomic.Int64
	// ForeignSpan is when a span in a trace has a TraceId that is different than the first span in the trace
	ForeignSpan atomic.Int64
	// Timeout is when a request times out.
	Timeout atomic.Int64
	// EOF is when an unexpected EOF is encountered, this can happen because the client has aborted
	// or because a bad payload (i.e. shorter than claimed in Content-Length) was sent.
	EOF atomic.Int64
}

func (s *TracesDropped) tagCounters() map[string]*int64 {
	return map[string]*int64{
		"payload_too_large": &s.PayloadTooLarge,
		"decoding_error":    &s.DecodingError,
		"empty_trace":       &s.EmptyTrace,
		"trace_id_zero":     &s.TraceIDZero,
		"span_id_zero":      &s.SpanIDZero,
		"foreign_span":      &s.ForeignSpan,
		"timeout":           &s.Timeout,
		"unexpected_eof":    &s.EOF,
	}
}

// tagValues converts TracesDropped into a map representation with keys matching standardized names for all reasons
func (s *TracesDropped) tagValues() map[string]int64 {
<<<<<<< HEAD
	v := make(map[string]int64)
	for tag, counter := range s.tagCounters() {
		v[tag] = atomic.LoadInt64(counter)
=======
	return map[string]int64{
		"payload_too_large": s.PayloadTooLarge.Load(),
		"decoding_error":    s.DecodingError.Load(),
		"empty_trace":       s.EmptyTrace.Load(),
		"trace_id_zero":     s.TraceIDZero.Load(),
		"span_id_zero":      s.SpanIDZero.Load(),
		"foreign_span":      s.ForeignSpan.Load(),
		"timeout":           s.Timeout.Load(),
		"unexpected_eof":    s.EOF.Load(),
>>>>>>> d44ffc61
	}
	return v
}

func (s *TracesDropped) String() string {
	return mapToString(s.tagValues())
}

// SpansMalformed contains counts for reasons malformed spans have been accepted after applying automatic fixes
type SpansMalformed struct {
	// all atomic values are included as values in this struct, to simplify umarshaling and
	// initialization of the type.  The atomic values _must_ occur first in the struct.

	// DuplicateSpanID is when one or more spans in a trace have the same SpanId
	DuplicateSpanID atomic.Int64
	// ServiceEmpty is when a span has an empty Service field
	ServiceEmpty atomic.Int64
	// ServiceTruncate is when a span's Service is truncated for exceeding the max length
	ServiceTruncate atomic.Int64
	// ServiceInvalid is when a span's Service doesn't conform to Datadog tag naming standards
	ServiceInvalid atomic.Int64
	// SpanNameEmpty is when a span's Name is empty
	SpanNameEmpty atomic.Int64
	// SpanNameTruncate is when a span's Name is truncated for exceeding the max length
	SpanNameTruncate atomic.Int64
	// SpanNameInvalid is when a span's Name doesn't conform to Datadog tag naming standards
	SpanNameInvalid atomic.Int64
	// ResourceEmpty is when a span's Resource is empty
	ResourceEmpty atomic.Int64
	// TypeTruncate is when a span's Type is truncated for exceeding the max length
	TypeTruncate atomic.Int64
	// InvalidStartDate is when a span's Start date is invalid
	InvalidStartDate atomic.Int64
	// InvalidDuration is when a span's Duration is invalid
	InvalidDuration atomic.Int64
	// InvalidHTTPStatusCode is when a span's metadata contains an invalid http status code
	InvalidHTTPStatusCode atomic.Int64
}

func (s *SpansMalformed) tagCounters() map[string]*int64 {
	return map[string]*int64{
		"duplicate_span_id":        &s.DuplicateSpanID,
		"service_empty":            &s.ServiceEmpty,
		"service_truncate":         &s.ServiceTruncate,
		"service_invalid":          &s.ServiceInvalid,
		"span_name_empty":          &s.SpanNameEmpty,
		"span_name_truncate":       &s.SpanNameTruncate,
		"span_name_invalid":        &s.SpanNameInvalid,
		"resource_empty":           &s.ResourceEmpty,
		"type_truncate":            &s.TypeTruncate,
		"invalid_start_date":       &s.InvalidStartDate,
		"invalid_duration":         &s.InvalidDuration,
		"invalid_http_status_code": &s.InvalidHTTPStatusCode,
	}
}

// tagValues converts SpansMalformed into a map representation with keys matching standardized names for all reasons
func (s *SpansMalformed) tagValues() map[string]int64 {
<<<<<<< HEAD
	v := make(map[string]int64)
	for reason, counter := range s.tagCounters() {
		v[reason] = atomic.LoadInt64(counter)
=======
	return map[string]int64{
		"duplicate_span_id":        s.DuplicateSpanID.Load(),
		"service_empty":            s.ServiceEmpty.Load(),
		"service_truncate":         s.ServiceTruncate.Load(),
		"service_invalid":          s.ServiceInvalid.Load(),
		"span_name_empty":          s.SpanNameEmpty.Load(),
		"span_name_truncate":       s.SpanNameTruncate.Load(),
		"span_name_invalid":        s.SpanNameInvalid.Load(),
		"resource_empty":           s.ResourceEmpty.Load(),
		"type_truncate":            s.TypeTruncate.Load(),
		"invalid_start_date":       s.InvalidStartDate.Load(),
		"invalid_duration":         s.InvalidDuration.Load(),
		"invalid_http_status_code": s.InvalidHTTPStatusCode.Load(),
>>>>>>> d44ffc61
	}
	return v
}

func (s *SpansMalformed) String() string {
	return mapToString(s.tagValues())
}

// maxAbsPriority specifies the absolute maximum priority for stats purposes. For example, with a value
// of 10, the range of priorities reported will be [-10, 10].
const maxAbsPriority = 10

// samplingPriorityStats holds the sampling priority metrics that will be reported every 10s by the agent.
type samplingPriorityStats struct {
	// counts holds counters for each priority in position maxAbsPriorityValue + priority.
	// Priority values are expected to be in the range [-10, 10].
	counts [maxAbsPriority*2 + 1]atomic.Int64
}

// CountSamplingPriority increments the counter of observed traces with the given sampling priority by 1
func (s *samplingPriorityStats) CountSamplingPriority(p sampler.SamplingPriority) {
	if p >= (-1*maxAbsPriority) && p <= maxAbsPriority {
		s.counts[maxAbsPriority+p].Inc()
	}
}

// reset sets stats to 0
func (s *samplingPriorityStats) reset() {
	for i := range s.counts {
		s.counts[i].Store(0)
	}
}

// update absorbs recent stats on top of existing ones.
func (s *samplingPriorityStats) update(recent *samplingPriorityStats) {
	for i := range s.counts {
		s.counts[i].Add(recent.counts[i].Load())
	}
}

func (s *samplingPriorityStats) tagCounters() map[string]*int64 {
	stats := make(map[string]*int64)
	for i := range s.counts {
		stats[strconv.Itoa(i-maxAbsPriority)] = &s.counts[i]
	}
	return stats
}

// TagValues returns a map with the number of traces that have been observed for each priority tag
func (s *samplingPriorityStats) TagValues() map[string]int64 {
	stats := make(map[string]int64)
	for i := range s.counts {
		count := s.counts[i].Load()
		if count > 0 {
			stats[strconv.Itoa(i-maxAbsPriority)] = count
		}
	}
	return stats
}

// Stats holds the metrics that will be reported every 10s by the agent.
<<<<<<< HEAD
// These fields must be accessed in an atomic way.
=======
// Its fields require to be accessed in an atomic way.
//
// Use NewStats to initialise.
>>>>>>> d44ffc61
type Stats struct {
	// all atomic values are included as values in this struct, to simplify umarshaling and
	// initialization of the type.  The atomic values _must_ occur first in the struct.

	// TracesReceived is the total number of traces received, including the dropped ones.
	TracesReceived atomic.Int64
	// TracesFiltered is the number of traces filtered.
	TracesFiltered atomic.Int64
	// TracesPriorityNone is the number of traces with no sampling priority.
	TracesPriorityNone atomic.Int64
	// TracesPerPriority holds counters for each priority in position MaxAbsPriorityValue + priority.
	TracesPerSamplingPriority samplingPriorityStats
	// ClientDroppedP0Traces number of P0 traces dropped by client.
	ClientDroppedP0Traces atomic.Int64
	// ClientDroppedP0Spans number of P0 spans dropped by client.
	ClientDroppedP0Spans atomic.Int64
	// TracesBytes is the amount of data received on the traces endpoint (raw data, encoded, compressed).
	TracesBytes atomic.Int64
	// SpansReceived is the total number of spans received, including the dropped ones.
	SpansReceived atomic.Int64
	// SpansDropped is the number of spans dropped.
	SpansDropped atomic.Int64
	// SpansFiltered is the number of spans filtered.
	SpansFiltered atomic.Int64
	// EventsExtracted is the total number of APM events extracted from traces.
	EventsExtracted atomic.Int64
	// EventsSampled is the total number of APM events sampled.
	EventsSampled atomic.Int64
	// PayloadAccepted counts the number of payloads that have been accepted by the HTTP handler.
	PayloadAccepted atomic.Int64
	// PayloadRefused counts the number of payloads that have been rejected by the rate limiter.
	PayloadRefused atomic.Int64
	// TracesDropped contains stats about the count of dropped traces by reason
	TracesDropped *TracesDropped
	// SpansMalformed contains stats about the count of malformed traces by reason
	SpansMalformed *SpansMalformed
}

// NewStats returns new, ready to use stats.
func NewStats() Stats {
	return Stats{
		TracesDropped:  new(TracesDropped),
		SpansMalformed: new(SpansMalformed),
	}
}

func (s *Stats) update(recent *Stats) {
	s.TracesReceived.Add(recent.TracesReceived.Load())
	s.TracesDropped.DecodingError.Add(recent.TracesDropped.DecodingError.Load())
	s.TracesDropped.EmptyTrace.Add(recent.TracesDropped.EmptyTrace.Load())
	s.TracesDropped.TraceIDZero.Add(recent.TracesDropped.TraceIDZero.Load())
	s.TracesDropped.SpanIDZero.Add(recent.TracesDropped.SpanIDZero.Load())
	s.TracesDropped.ForeignSpan.Add(recent.TracesDropped.ForeignSpan.Load())
	s.TracesDropped.PayloadTooLarge.Add(recent.TracesDropped.PayloadTooLarge.Load())
	s.TracesDropped.Timeout.Add(recent.TracesDropped.Timeout.Load())
	s.TracesDropped.EOF.Add(recent.TracesDropped.EOF.Load())
	s.SpansMalformed.DuplicateSpanID.Add(recent.SpansMalformed.DuplicateSpanID.Load())
	s.SpansMalformed.ServiceEmpty.Add(recent.SpansMalformed.ServiceEmpty.Load())
	s.SpansMalformed.ServiceTruncate.Add(recent.SpansMalformed.ServiceTruncate.Load())
	s.SpansMalformed.ServiceInvalid.Add(recent.SpansMalformed.ServiceInvalid.Load())
	s.SpansMalformed.SpanNameEmpty.Add(recent.SpansMalformed.SpanNameEmpty.Load())
	s.SpansMalformed.SpanNameTruncate.Add(recent.SpansMalformed.SpanNameTruncate.Load())
	s.SpansMalformed.SpanNameInvalid.Add(recent.SpansMalformed.SpanNameInvalid.Load())
	s.SpansMalformed.ResourceEmpty.Add(recent.SpansMalformed.ResourceEmpty.Load())
	s.SpansMalformed.TypeTruncate.Add(recent.SpansMalformed.TypeTruncate.Load())
	s.SpansMalformed.InvalidStartDate.Add(recent.SpansMalformed.InvalidStartDate.Load())
	s.SpansMalformed.InvalidDuration.Add(recent.SpansMalformed.InvalidDuration.Load())
	s.SpansMalformed.InvalidHTTPStatusCode.Add(recent.SpansMalformed.InvalidHTTPStatusCode.Load())
	s.TracesFiltered.Add(recent.TracesFiltered.Load())
	s.TracesPriorityNone.Add(recent.TracesPriorityNone.Load())
	s.ClientDroppedP0Traces.Add(recent.ClientDroppedP0Traces.Load())
	s.ClientDroppedP0Spans.Add(recent.ClientDroppedP0Spans.Load())
	s.TracesBytes.Add(recent.TracesBytes.Load())
	s.SpansReceived.Add(recent.SpansReceived.Load())
	s.SpansDropped.Add(recent.SpansDropped.Load())
	s.SpansFiltered.Add(recent.SpansFiltered.Load())
	s.EventsExtracted.Add(recent.EventsExtracted.Load())
	s.EventsSampled.Add(recent.EventsSampled.Load())
	s.PayloadAccepted.Add(recent.PayloadAccepted.Load())
	s.PayloadRefused.Add(recent.PayloadRefused.Load())
	s.TracesPerSamplingPriority.update(&recent.TracesPerSamplingPriority)
}

<<<<<<< HEAD
func (s *Stats) isEmpty() bool {
	return atomic.LoadInt64(&s.TracesBytes) == 0
=======
func (s *Stats) reset() {
	s.TracesReceived.Store(0)
	s.TracesDropped.PayloadTooLarge.Store(0)
	s.TracesDropped.DecodingError.Store(0)
	s.TracesDropped.EmptyTrace.Store(0)
	s.TracesDropped.TraceIDZero.Store(0)
	s.TracesDropped.SpanIDZero.Store(0)
	s.TracesDropped.ForeignSpan.Store(0)
	s.TracesDropped.Timeout.Store(0)
	s.TracesDropped.EOF.Store(0)
	s.SpansMalformed.DuplicateSpanID.Store(0)
	s.SpansMalformed.ServiceEmpty.Store(0)
	s.SpansMalformed.ServiceTruncate.Store(0)
	s.SpansMalformed.ServiceInvalid.Store(0)
	s.SpansMalformed.SpanNameEmpty.Store(0)
	s.SpansMalformed.SpanNameTruncate.Store(0)
	s.SpansMalformed.SpanNameInvalid.Store(0)
	s.SpansMalformed.ResourceEmpty.Store(0)
	s.SpansMalformed.TypeTruncate.Store(0)
	s.SpansMalformed.InvalidStartDate.Store(0)
	s.SpansMalformed.InvalidDuration.Store(0)
	s.SpansMalformed.InvalidHTTPStatusCode.Store(0)
	s.TracesFiltered.Store(0)
	s.TracesPriorityNone.Store(0)
	s.ClientDroppedP0Traces.Store(0)
	s.ClientDroppedP0Spans.Store(0)
	s.TracesBytes.Store(0)
	s.SpansReceived.Store(0)
	s.SpansDropped.Store(0)
	s.SpansFiltered.Store(0)
	s.EventsExtracted.Store(0)
	s.EventsSampled.Store(0)
	s.PayloadAccepted.Store(0)
	s.PayloadRefused.Store(0)
	s.TracesPerSamplingPriority.reset()
}

func (s *Stats) isEmpty() bool {
	tracesBytes := s.TracesBytes.Load()

	return tracesBytes == 0
>>>>>>> d44ffc61
}

// infoString returns a string representation of the Stats struct containing standard operational stats (not problems)
func (s *Stats) infoString() string {
	// Atomically load the stats
	tracesReceived := s.TracesReceived.Load()
	tracesFiltered := s.TracesFiltered.Load()
	// Omitting priority information, use expvar or metrics for debugging purpose
	tracesBytes := s.TracesBytes.Load()
	eventsExtracted := s.EventsExtracted.Load()
	eventsSampled := s.EventsSampled.Load()

	return fmt.Sprintf("traces received: %d, traces filtered: %d, "+
		"traces amount: %d bytes, events extracted: %d, events sampled: %d",
		tracesReceived, tracesFiltered, tracesBytes, eventsExtracted, eventsSampled)
}

// WarnString returns a string representation of the Stats struct containing only issues which we should be warning on
// if there are no issues then an empty string is returned
func (ts *TagStats) WarnString() string {
	var (
		w []string
		d string
	)
	if ts.TracesDropped != nil {
		d = ts.TracesDropped.String()
	}
	if len(d) > 0 {
		w = append(w, fmt.Sprintf("traces_dropped(%s)", d))
	}
	var m string
	if ts.SpansMalformed != nil {
		m = ts.SpansMalformed.String()
	}
	if len(m) > 0 {
		w = append(w, fmt.Sprintf("spans_malformed(%s)", m))
	}
	return strings.Join(w, ", ")
}

// Tags holds the tags we parse when we handle the header of the payload.
type Tags struct {
	Lang, LangVersion, LangVendor, Interpreter, TracerVersion string
	EndpointVersion                                           string
}

// toArray will transform the Tags struct into a slice of string.
// We only publish the non-empty tags.
func (t *Tags) toArray() []string {
	tags := make([]string, 0, 5)

	if t.Lang != "" {
		tags = append(tags, "lang:"+t.Lang)
	}
	if t.LangVersion != "" {
		tags = append(tags, "lang_version:"+t.LangVersion)
	}
	if t.LangVendor != "" {
		tags = append(tags, "lang_vendor:"+t.LangVendor)
	}
	if t.Interpreter != "" {
		tags = append(tags, "interpreter:"+t.Interpreter)
	}
	if t.TracerVersion != "" {
		tags = append(tags, "tracer_version:"+t.TracerVersion)
	}
	if t.EndpointVersion != "" {
		tags = append(tags, "endpoint_version:"+t.EndpointVersion)
	}

	return tags
}<|MERGE_RESOLUTION|>--- conflicted
+++ resolved
@@ -94,10 +94,10 @@
 	for k, ts := range rs.Stats {
 		if !ts.isEmpty() {
 			tags := ts.Tags.toArray()
-			log.Infof("%v -> %s", tags, ts.infoString())
+			log.Infof("%v -> %s\n", tags, ts.infoString())
 			warnString := ts.WarnString()
 			if len(warnString) > 0 {
-				log.Warnf("%v -> %s. Enable debug logging for more details.", tags, warnString)
+				log.Warnf("%v -> %s. Enable debug logging for more details.\n", tags, warnString)
 			}
 		}
 		delete(rs.Stats, k)
@@ -119,27 +119,9 @@
 	return (&ts.Tags).toArray()
 }
 
-<<<<<<< HEAD
 func (ts *TagStats) publishAndReset() {
 	// Atomically load and reset any metrics used multiple times from ts
-	tracesReceived := atomic.SwapInt64(&ts.TracesReceived, 0)
-=======
-func (ts *TagStats) publish() {
-	// Atomically load the stats from ts
-	tracesReceived := ts.TracesReceived.Load()
-	tracesFiltered := ts.TracesFiltered.Load()
-	tracesPriorityNone := ts.TracesPriorityNone.Load()
-	clientDroppedP0Spans := ts.ClientDroppedP0Spans.Load()
-	clientDroppedP0Traces := ts.ClientDroppedP0Traces.Load()
-	tracesBytes := ts.TracesBytes.Load()
-	spansReceived := ts.SpansReceived.Load()
-	spansDropped := ts.SpansDropped.Load()
-	spansFiltered := ts.SpansFiltered.Load()
-	eventsExtracted := ts.EventsExtracted.Load()
-	eventsSampled := ts.EventsSampled.Load()
-	requestsMade := ts.PayloadAccepted.Load()
-	requestsRejected := ts.PayloadRefused.Load()
->>>>>>> d44ffc61
+	tracesReceived := ts.TracesReceived.Swap(0)
 
 	// Publish the stats
 	tags := ts.Tags.toArray()
@@ -147,42 +129,42 @@
 	metrics.Count("datadog.trace_agent.receiver.trace", tracesReceived, tags, 1)
 	metrics.Count("datadog.trace_agent.receiver.traces_received", tracesReceived, tags, 1)
 	metrics.Count("datadog.trace_agent.receiver.traces_filtered",
-		atomic.SwapInt64(&ts.TracesFiltered, 0), tags, 1)
+		ts.TracesFiltered.Swap(0), tags, 1)
 	metrics.Count("datadog.trace_agent.receiver.traces_priority",
-		atomic.SwapInt64(&ts.TracesPriorityNone, 0), append(tags, "priority:none"), 1)
+		ts.TracesPriorityNone.Swap(0), append(tags, "priority:none"), 1)
 	metrics.Count("datadog.trace_agent.receiver.traces_bytes",
-		atomic.SwapInt64(&ts.TracesBytes, 0), tags, 1)
+		ts.TracesBytes.Swap(0), tags, 1)
 	metrics.Count("datadog.trace_agent.receiver.spans_received",
-		atomic.SwapInt64(&ts.SpansReceived, 0), tags, 1)
+		ts.SpansReceived.Swap(0), tags, 1)
 	metrics.Count("datadog.trace_agent.receiver.spans_dropped",
-		atomic.SwapInt64(&ts.SpansDropped, 0), tags, 1)
+		ts.SpansDropped.Swap(0), tags, 1)
 	metrics.Count("datadog.trace_agent.receiver.spans_filtered",
-		atomic.SwapInt64(&ts.SpansFiltered, 0), tags, 1)
+		ts.SpansFiltered.Swap(0), tags, 1)
 	metrics.Count("datadog.trace_agent.receiver.events_extracted",
-		atomic.SwapInt64(&ts.EventsExtracted, 0), tags, 1)
+		ts.EventsExtracted.Swap(0), tags, 1)
 	metrics.Count("datadog.trace_agent.receiver.events_sampled",
-		atomic.SwapInt64(&ts.EventsSampled, 0), tags, 1)
+		ts.EventsSampled.Swap(0), tags, 1)
 	metrics.Count("datadog.trace_agent.receiver.payload_accepted",
-		atomic.SwapInt64(&ts.PayloadAccepted, 0), tags, 1)
+		ts.PayloadAccepted.Swap(0), tags, 1)
 	metrics.Count("datadog.trace_agent.receiver.payload_refused",
-		atomic.SwapInt64(&ts.PayloadRefused, 0), tags, 1)
+		ts.PayloadRefused.Swap(0), tags, 1)
 	metrics.Count("datadog.trace_agent.receiver.client_dropped_p0_spans",
-		atomic.SwapInt64(&ts.ClientDroppedP0Spans, 0), tags, 1)
+		ts.ClientDroppedP0Spans.Swap(0), tags, 1)
 	metrics.Count("datadog.trace_agent.receiver.client_dropped_p0_traces",
-		atomic.SwapInt64(&ts.ClientDroppedP0Traces, 0), tags, 1)
+		ts.ClientDroppedP0Traces.Swap(0), tags, 1)
 
 	for reason, counter := range ts.TracesDropped.tagCounters() {
 		metrics.Count("datadog.trace_agent.normalizer.traces_dropped",
-			atomic.SwapInt64(counter, 0), append(tags, "reason:"+reason), 1)
+			counter.Swap(0), append(tags, "reason:"+reason), 1)
 	}
 
 	for reason, counter := range ts.SpansMalformed.tagCounters() {
 		metrics.Count("datadog.trace_agent.normalizer.spans_malformed",
-			atomic.SwapInt64(counter, 0), append(tags, "reason:"+reason), 1)
+			counter.Swap(0), append(tags, "reason:"+reason), 1)
 	}
 
 	for priority, counter := range ts.TracesPerSamplingPriority.tagCounters() {
-		count := atomic.SwapInt64(counter, 0)
+		count := counter.Swap(0)
 		if count > 0 {
 			metrics.Count("datadog.trace_agent.receiver.traces_priority",
 				count, append(tags, "priority:"+priority), 1)
@@ -234,8 +216,8 @@
 	EOF atomic.Int64
 }
 
-func (s *TracesDropped) tagCounters() map[string]*int64 {
-	return map[string]*int64{
+func (s *TracesDropped) tagCounters() map[string]*atomic.Int64 {
+	return map[string]*atomic.Int64{
 		"payload_too_large": &s.PayloadTooLarge,
 		"decoding_error":    &s.DecodingError,
 		"empty_trace":       &s.EmptyTrace,
@@ -249,21 +231,9 @@
 
 // tagValues converts TracesDropped into a map representation with keys matching standardized names for all reasons
 func (s *TracesDropped) tagValues() map[string]int64 {
-<<<<<<< HEAD
 	v := make(map[string]int64)
 	for tag, counter := range s.tagCounters() {
-		v[tag] = atomic.LoadInt64(counter)
-=======
-	return map[string]int64{
-		"payload_too_large": s.PayloadTooLarge.Load(),
-		"decoding_error":    s.DecodingError.Load(),
-		"empty_trace":       s.EmptyTrace.Load(),
-		"trace_id_zero":     s.TraceIDZero.Load(),
-		"span_id_zero":      s.SpanIDZero.Load(),
-		"foreign_span":      s.ForeignSpan.Load(),
-		"timeout":           s.Timeout.Load(),
-		"unexpected_eof":    s.EOF.Load(),
->>>>>>> d44ffc61
+		v[tag] = counter.Load()
 	}
 	return v
 }
@@ -303,8 +273,8 @@
 	InvalidHTTPStatusCode atomic.Int64
 }
 
-func (s *SpansMalformed) tagCounters() map[string]*int64 {
-	return map[string]*int64{
+func (s *SpansMalformed) tagCounters() map[string]*atomic.Int64 {
+	return map[string]*atomic.Int64{
 		"duplicate_span_id":        &s.DuplicateSpanID,
 		"service_empty":            &s.ServiceEmpty,
 		"service_truncate":         &s.ServiceTruncate,
@@ -322,25 +292,9 @@
 
 // tagValues converts SpansMalformed into a map representation with keys matching standardized names for all reasons
 func (s *SpansMalformed) tagValues() map[string]int64 {
-<<<<<<< HEAD
 	v := make(map[string]int64)
 	for reason, counter := range s.tagCounters() {
-		v[reason] = atomic.LoadInt64(counter)
-=======
-	return map[string]int64{
-		"duplicate_span_id":        s.DuplicateSpanID.Load(),
-		"service_empty":            s.ServiceEmpty.Load(),
-		"service_truncate":         s.ServiceTruncate.Load(),
-		"service_invalid":          s.ServiceInvalid.Load(),
-		"span_name_empty":          s.SpanNameEmpty.Load(),
-		"span_name_truncate":       s.SpanNameTruncate.Load(),
-		"span_name_invalid":        s.SpanNameInvalid.Load(),
-		"resource_empty":           s.ResourceEmpty.Load(),
-		"type_truncate":            s.TypeTruncate.Load(),
-		"invalid_start_date":       s.InvalidStartDate.Load(),
-		"invalid_duration":         s.InvalidDuration.Load(),
-		"invalid_http_status_code": s.InvalidHTTPStatusCode.Load(),
->>>>>>> d44ffc61
+		v[reason] = counter.Load()
 	}
 	return v
 }
@@ -381,8 +335,8 @@
 	}
 }
 
-func (s *samplingPriorityStats) tagCounters() map[string]*int64 {
-	stats := make(map[string]*int64)
+func (s *samplingPriorityStats) tagCounters() map[string]*atomic.Int64 {
+	stats := make(map[string]*atomic.Int64)
 	for i := range s.counts {
 		stats[strconv.Itoa(i-maxAbsPriority)] = &s.counts[i]
 	}
@@ -402,13 +356,9 @@
 }
 
 // Stats holds the metrics that will be reported every 10s by the agent.
-<<<<<<< HEAD
-// These fields must be accessed in an atomic way.
-=======
 // Its fields require to be accessed in an atomic way.
 //
 // Use NewStats to initialise.
->>>>>>> d44ffc61
 type Stats struct {
 	// all atomic values are included as values in this struct, to simplify umarshaling and
 	// initialization of the type.  The atomic values _must_ occur first in the struct.
@@ -492,52 +442,10 @@
 	s.TracesPerSamplingPriority.update(&recent.TracesPerSamplingPriority)
 }
 
-<<<<<<< HEAD
-func (s *Stats) isEmpty() bool {
-	return atomic.LoadInt64(&s.TracesBytes) == 0
-=======
-func (s *Stats) reset() {
-	s.TracesReceived.Store(0)
-	s.TracesDropped.PayloadTooLarge.Store(0)
-	s.TracesDropped.DecodingError.Store(0)
-	s.TracesDropped.EmptyTrace.Store(0)
-	s.TracesDropped.TraceIDZero.Store(0)
-	s.TracesDropped.SpanIDZero.Store(0)
-	s.TracesDropped.ForeignSpan.Store(0)
-	s.TracesDropped.Timeout.Store(0)
-	s.TracesDropped.EOF.Store(0)
-	s.SpansMalformed.DuplicateSpanID.Store(0)
-	s.SpansMalformed.ServiceEmpty.Store(0)
-	s.SpansMalformed.ServiceTruncate.Store(0)
-	s.SpansMalformed.ServiceInvalid.Store(0)
-	s.SpansMalformed.SpanNameEmpty.Store(0)
-	s.SpansMalformed.SpanNameTruncate.Store(0)
-	s.SpansMalformed.SpanNameInvalid.Store(0)
-	s.SpansMalformed.ResourceEmpty.Store(0)
-	s.SpansMalformed.TypeTruncate.Store(0)
-	s.SpansMalformed.InvalidStartDate.Store(0)
-	s.SpansMalformed.InvalidDuration.Store(0)
-	s.SpansMalformed.InvalidHTTPStatusCode.Store(0)
-	s.TracesFiltered.Store(0)
-	s.TracesPriorityNone.Store(0)
-	s.ClientDroppedP0Traces.Store(0)
-	s.ClientDroppedP0Spans.Store(0)
-	s.TracesBytes.Store(0)
-	s.SpansReceived.Store(0)
-	s.SpansDropped.Store(0)
-	s.SpansFiltered.Store(0)
-	s.EventsExtracted.Store(0)
-	s.EventsSampled.Store(0)
-	s.PayloadAccepted.Store(0)
-	s.PayloadRefused.Store(0)
-	s.TracesPerSamplingPriority.reset()
-}
-
 func (s *Stats) isEmpty() bool {
 	tracesBytes := s.TracesBytes.Load()
 
 	return tracesBytes == 0
->>>>>>> d44ffc61
 }
 
 // infoString returns a string representation of the Stats struct containing standard operational stats (not problems)
