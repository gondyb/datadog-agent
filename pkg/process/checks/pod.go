// Unless explicitly stated otherwise all files in this repository are licensed
// under the Apache License Version 2.0.
// This product includes software developed at Datadog (https://www.datadoghq.com/).
// Copyright 2016-present Datadog, Inc.

//go:build kubelet && orchestrator
// +build kubelet,orchestrator

package checks

import (
	"context"
	"fmt"
	"time"

	model "github.com/DataDog/agent-payload/v5/process"
	"github.com/DataDog/datadog-agent/pkg/collector/corechecks/cluster/orchestrator/processors"
	k8sProcessors "github.com/DataDog/datadog-agent/pkg/collector/corechecks/cluster/orchestrator/processors/k8s"
	"github.com/DataDog/datadog-agent/pkg/orchestrator"
	"github.com/DataDog/datadog-agent/pkg/process/config"
	"github.com/DataDog/datadog-agent/pkg/process/util"
	"github.com/DataDog/datadog-agent/pkg/util/kubernetes/clustername"
	"github.com/DataDog/datadog-agent/pkg/util/kubernetes/kubelet"
)

// Pod is a singleton PodCheck.
var Pod = &PodCheck{}

// PodCheck is a check that returns container metadata and stats.
type PodCheck struct {
	sysInfo                 *model.SystemInfo
	containerFailedLogLimit *util.LogLimit
	processor               *processors.Processor
}

// Init initializes a PodCheck instance.
func (c *PodCheck) Init(cfg *config.AgentConfig, info *model.SystemInfo) {
	c.containerFailedLogLimit = util.NewLogLimit(10, time.Minute*10)
	c.processor = processors.NewProcessor(new(k8sProcessors.PodHandlers))
	c.sysInfo = info
}

// Name returns the name of the ProcessCheck.
func (c *PodCheck) Name() string { return config.PodCheckName }

// RealTime indicates if this check only runs in real-time mode.
func (c *PodCheck) RealTime() bool { return false }

// Run runs the PodCheck to collect a list of running pods
func (c *PodCheck) Run(cfg *config.AgentConfig, groupID int32) ([]model.MessageBody, error) {
	kubeUtil, err := kubelet.GetKubeUtil()
	if err != nil {
		return nil, err
	}

	clusterID, err := clustername.GetClusterID()
	if err != nil {
		return nil, err
	}

	podList, err := kubeUtil.GetRawLocalPodList(context.TODO())
	if err != nil {
		return nil, err
	}

	ctx := &processors.ProcessorContext{
		ClusterID:  clusterID,
		Cfg:        cfg.Orchestrator,
		HostName:   cfg.HostName,
		MsgGroupID: groupID,
		NodeType:   orchestrator.K8sPod,
	}

	processResult, processed := c.processor.Process(ctx, podList)

	// Append manifestMessages behind metadataMessages to avoiding modifying the func signature.
	// Split the messages during forwarding.
	metadataMessages := append(processResult.MetadataMessages, processResult.ManifestMessages...)
	if processed == -1 {
		return nil, fmt.Errorf("unable to process pods: a panic occurred")
	}

	orchestrator.SetCacheStats(len(podList), processed, ctx.NodeType)

<<<<<<< HEAD
	return metadataMessages, nil
}
=======
	return messages, nil
}

// Cleanup frees any resource held by the PodCheck before the agent exits
func (c *PodCheck) Cleanup() {}
>>>>>>> 1d15a135
<|MERGE_RESOLUTION|>--- conflicted
+++ resolved
@@ -82,13 +82,8 @@
 
 	orchestrator.SetCacheStats(len(podList), processed, ctx.NodeType)
 
-<<<<<<< HEAD
 	return metadataMessages, nil
-}
-=======
-	return messages, nil
 }
 
 // Cleanup frees any resource held by the PodCheck before the agent exits
-func (c *PodCheck) Cleanup() {}
->>>>>>> 1d15a135
+func (c *PodCheck) Cleanup() {}