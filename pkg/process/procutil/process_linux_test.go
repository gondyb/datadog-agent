--- conflicted
+++ resolved
@@ -462,7 +462,6 @@
 	})
 }
 
-<<<<<<< HEAD
 func TestParseIOLine(t *testing.T) {
 	probe := NewProcessProbe()
 	defer probe.Close()
@@ -529,8 +528,6 @@
 	}
 }
 
-=======
->>>>>>> d0af3d2b
 func BenchmarkGetCmdGopsutilTestFS(b *testing.B) {
 	os.Setenv("HOST_PROC", "resources/test_procfs/proc")
 	defer os.Unsetenv("HOST_PROC")
@@ -615,8 +612,6 @@
 			probe.parseStatus(filepath.Join(hostProc, strconv.Itoa(int(pid))))
 		}
 	}
-<<<<<<< HEAD
-=======
 }
 
 func BenchmarkLocalFSStatusGopsutil(b *testing.B) {
@@ -661,5 +656,4 @@
 		_, err := probe.getActivePIDs()
 		require.NoError(b, err)
 	}
->>>>>>> d0af3d2b
 }